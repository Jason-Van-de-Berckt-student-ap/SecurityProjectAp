from flask import Flask, render_template, request, jsonify
import dns.resolver
import sqlite3
import csv
<<<<<<< HEAD
from datetime import datetime
=======
import json
from datetime import datetime, timedelta
>>>>>>> 2e7e3063
import requests
import socket
import ssl
import concurrent.futures
import tldextract
import re, time
from urllib.parse import urlparse
import os
from difflib import SequenceMatcher
from config import BRAVE_API_KEY
import nmap3


app = Flask(__name__)

# Database setup
def setup_database():
    conn = sqlite3.connect('easm.db')
    c = conn.cursor()
    c.execute('''CREATE TABLE IF NOT EXISTS scans
                 (id INTEGER PRIMARY KEY,
                  domain TEXT,
                  scan_date TIMESTAMP,
                  dns_records TEXT,
                  ssl_info TEXT,
                  vulnerabilities TEXT,
                  subdomains TEXT,
                  related_domains TEXT)''')
    conn.commit()
    conn.close()
# DNS Records function
def get_dns_records(domain):
    records = {}
    record_types = ['A', 'AAAA', 'MX', 'NS', 'TXT', 'SOA']
    
    for record_type in record_types:
        try:
            resolver = dns.resolver.Resolver()
            answers = resolver.resolve(domain, record_type)
            records[record_type] = [str(answer) for answer in answers]
        except Exception as e:
            records[record_type] = [f"Error: {str(e)}"]
    
    return records

# SSL Certificate function
def get_ssl_info(domain):
    try:
        context = ssl.create_default_context()
        with socket.create_connection((domain, 443)) as sock:
            with context.wrap_socket(sock, server_hostname=domain) as ssock:
                cert = ssock.getpeercert()
                return {
                    'issuer': dict(x[0] for x in cert['issuer']),
                    'subject': dict(x[0] for x in cert['subject']),
                    'version': cert['version'],
                    'expires': cert['notAfter']
                }
    except Exception as e:
        return {'error': str(e)}

# Vulnerability checking function
def check_vulnerabilities_alternative(domain):
    vulnerabilities = []
    
    def check_headers(domain):
        try:
            response = requests.get(f'https://{domain}', timeout=5, verify=False)
            headers = response.headers
            
            security_headers = {
                'Strict-Transport-Security': 'HSTS not set',
                'X-Content-Type-Options': 'No protection against MIME-type sniffing',
                'X-Frame-Options': 'No protection against clickjacking',
                'X-XSS-Protection': 'No XSS protection',
                'Content-Security-Policy': 'No CSP policy'
            }
            
            for header, message in security_headers.items():
                if header not in headers:
                    vulnerabilities.append({
                        'title': f'Missing {header}',
                        'description': message,
                        'severity': 'Medium'
                    })
            
            server = headers.get('Server', '')
            if server:
                vulnerabilities.append({
                    'title': 'Server Version Disclosure',
                    'description': f'Server is revealing version information: {server}',
                    'severity': 'Low'
                })
                
        except requests.exceptions.SSLError:
            vulnerabilities.append({
                'title': 'SSL/TLS Issues',
                'description': 'SSL/TLS connection failed',
                'severity': 'High'
            })
        except Exception as e:
            vulnerabilities.append({
                'title': 'Connection Error',
                'description': str(e),
                'severity': 'Unknown'
            })

    def check_open_ports(domain):
        # NOG NIET KLAAR --- KIJK IN LOOP-NMAPVOORPORTSCANNING VOOR VERDERE UITLEG WAAROM.
        nmap = nmap3.NmapScanTechniques()
        try:
            result = nmap.scan_top_ports(domain)
        except Exception as e:
            print(f"/nfout tijdens het scannen: {e}")
        if not result:
            print("Er zijn geen poorten gevonden, of er zit een fout in de nmap code.")
            vulnerabilities.append({"Error": "Geen open poorten gevonden, of er is een fout in de nmap code."})
        else:
            for ip_address, details in result.items():
                for port in details['ports']:
                    vulnerabilities.append({
                        'title': f'Open port {port["portid"]}',
                        'protocol': f'{port["protocol"]}',
                        'description': f'Port {port["portid"]} is open and might be vulnerable if not properly secured',
                        'severity': 'Medium' if port["portid"] not in [80, 443] else 'Info'
                    })

    with concurrent.futures.ThreadPoolExecutor(max_workers=2) as executor:
        executor.submit(check_headers, domain)
        executor.submit(check_open_ports, domain)

    return vulnerabilities

# Subdomain discovery function
def find_subdomains(domain):
    discovered_subdomains = set()
    
    def dns_bruteforce(domain, wordlist):
        try:
            resolver = dns.resolver.Resolver()
            try:
                answers = resolver.resolve(f"{wordlist}.{domain}", 'A')
                if answers:
                    discovered_subdomains.add(f"{wordlist}.{domain}")
            except:
                pass
        except Exception as e:
            pass

    def check_crt_sh(domain):
        try:
            url = f"https://crt.sh/?q=%.{domain}&output=json"
            response = requests.get(url, timeout=10)
            if response.ok:
                data = response.json()
                for entry in data:
                    name = entry['name_value'].lower()
                    for sub in name.split('\n'):
                        for subsub in sub.split(','):
                            if subsub.endswith(domain):
                                discovered_subdomains.add(subsub.strip())
        except Exception as e:
            print(f"Error in crt.sh: {e}")

    common_subdomains = [
        'www', 'mail', 'remote', 'blog', 'webmail', 'server', 'ns1', 'ns2',
        'smtp', 'secure', 'vpn', 'api', 'dev', 'staging', 'test', 'portal'
    ]

    with concurrent.futures.ThreadPoolExecutor(max_workers=20) as executor:
        executor.submit(check_crt_sh, domain)
        bruteforce_futures = [
            executor.submit(dns_bruteforce, domain, subdomain)
            for subdomain in common_subdomains
        ]
        concurrent.futures.wait(bruteforce_futures)

    results = []
    for subdomain in sorted(discovered_subdomains):
        try:
            ip = socket.gethostbyname(subdomain)
            results.append({
                'subdomain': subdomain,
                'ip': ip,
                'status': 'Active'
            })
        except socket.gaierror:
            results.append({
                'subdomain': subdomain,
                'ip': 'N/A',
                'status': 'Inactive'
            })

    return results

class BraveSearchOptimizer:
    def __init__(self, api_key, monthly_limit=2000):
        self.api_key = api_key
        self.monthly_limit = monthly_limit
        self.last_request_time = None
        self.min_request_interval = 1.1  # Minimum 1.1 seconds between requests
        self.setup_database()
    
    def setup_database(self):
        """Setup SQLite database for caching and tracking API usage"""
        conn = sqlite3.connect('brave_search.db')
        c = conn.cursor()
        
        # Create table for API call tracking
        c.execute('''CREATE TABLE IF NOT EXISTS api_calls
                    (id INTEGER PRIMARY KEY,
                     call_date DATE,
                     count INTEGER)''')
        
        # Create table for caching search results
        c.execute('''CREATE TABLE IF NOT EXISTS search_cache
                    (query TEXT PRIMARY KEY,
                     results TEXT,
                     timestamp DATETIME)''')
        
        conn.commit()
        conn.close()

    def get_monthly_calls(self):
        """Get the number of API calls made this month"""
        conn = sqlite3.connect('brave_search.db')
        c = conn.cursor()
        
        month_start = datetime.now().replace(day=1).date()
        
        try:
            c.execute('SELECT SUM(count) FROM api_calls WHERE date(call_date) >= date(?)',
                     (month_start.isoformat(),))
            count = c.fetchone()[0]
        except Exception as e:
            print(f"Error getting monthly calls: {str(e)}")
            count = 0
        finally:
            conn.close()
            
        return count or 0

    def record_api_call(self):
        """Record an API call"""
        conn = sqlite3.connect('brave_search.db')
        c = conn.cursor()
        
        today = datetime.now().date()
        try:
            c.execute('''INSERT OR REPLACE INTO api_calls 
                        (call_date, count) 
                        VALUES (?, 
                        COALESCE((SELECT count + 1 FROM api_calls WHERE call_date = ?), 1))''',
                     (today, today))
            conn.commit()
        except Exception as e:
            print(f"Error recording API call: {str(e)}")
        finally:
            conn.close()

    def get_cached_results(self, query):
        """Get cached results if they exist and are not expired"""
        conn = sqlite3.connect('brave_search.db')
        c = conn.cursor()
        
        # Cache expires after 7 days
        cache_expiry = datetime.now() - timedelta(days=7)
        
        try:
            c.execute('''SELECT results FROM search_cache 
                        WHERE query = ? AND timestamp > ?''',
                     (query, cache_expiry))
            result = c.fetchone()
            
            if result:
                return json.loads(result[0])
        except Exception as e:
            print(f"Error getting cached results: {str(e)}")
        finally:
            conn.close()
            
        return None

    def cache_results(self, query, results):
        """Cache search results"""
        conn = sqlite3.connect('brave_search.db')
        c = conn.cursor()
        
        try:
            c.execute('''INSERT OR REPLACE INTO search_cache 
                        (query, results, timestamp) 
                        VALUES (?, ?, ?)''',
                     (query, json.dumps(results), datetime.now().isoformat()))
            conn.commit()
        except Exception as e:
            print(f"Error caching results: {str(e)}")
        finally:
            conn.close()

    def wait_for_rate_limit(self, reset_time=None):
        """Handle rate limiting with exponential backoff"""
        if reset_time:
            # If we have a reset time from the headers, wait until then
            wait_time = int(reset_time)
            print(f"Rate limit hit. Waiting {wait_time} seconds before retrying...")
            time.sleep(wait_time)
        else:
            # If no reset time provided, use exponential backoff
            if self.last_request_time:
                # Ensure minimum time between requests
                elapsed = time.time() - self.last_request_time
                if elapsed < self.min_request_interval:
                    time.sleep(self.min_request_interval - elapsed)

    def parse_rate_limit_headers(self, headers):
        """Parse rate limit information from response headers"""
        try:
            remaining = headers.get('x-ratelimit-remaining', '').split(',')[0].strip()
            reset = headers.get('x-ratelimit-reset', '').split(',')[0].strip()
            limit = headers.get('x-ratelimit-limit', '').split(',')[0].strip()
            
            return {
                'remaining': int(remaining) if remaining else None,
                'reset': int(reset) if reset else None,
                'limit': int(limit) if limit else None
            }
        except Exception as e:
            print(f"Error parsing rate limit headers: {e}")
            return None

    def search_brave(self, query, max_retries=3):
        """Optimized Brave Search with rate limit handling"""
        print(f"\nSearching Brave for: {query}")
        
        # Check monthly limit
        monthly_calls = self.get_monthly_calls()
        print(f"Monthly calls used: {monthly_calls}/{self.monthly_limit}")
        
        if monthly_calls >= self.monthly_limit:
            print("Monthly API limit reached!")
            return None
        
        # Check cache first
        cached_results = self.get_cached_results(query)
        if cached_results:
            print("Using cached results")
            return cached_results

        retries = 0
        while retries < max_retries:
            # Respect rate limits
            self.wait_for_rate_limit()
            
            # Perform API call
            url = "https://api.search.brave.com/res/v1/web/search"
            headers = {
                "Accept": "application/json",
                "Accept-Encoding": "gzip",
                "X-Subscription-Token": self.api_key
            }
            params = {
                "q": query,
                "count": 50,
                "text_decorations": False,
                "search_lang": "en"
            }
            
            try:
                print(f"Making API request (attempt {retries + 1}/{max_retries})...")
                response = requests.get(url, headers=headers, params=params, timeout=30)
                self.last_request_time = time.time()
                
                print(f"Response status: {response.status_code}")
                
                if response.status_code == 200:
                    results = response.json()
                    print("Successfully got results")
                    
                    # Record API call
                    self.record_api_call()
                    
                    # Cache results
                    self.cache_results(query, results)
                    
                    if 'web' in results and 'results' in results['web']:
                        print(f"Found {len(results['web']['results'])} results")
                    
                    return results
                    
                elif response.status_code == 429:
                    rate_limits = self.parse_rate_limit_headers(response.headers)
                    if rate_limits and rate_limits['reset']:
                        print(f"Rate limit exceeded. Will reset in {rate_limits['reset']} seconds")
                        if retries < max_retries - 1:  # Don't wait if this is the last retry
                            self.wait_for_rate_limit(rate_limits['reset'])
                    else:
                        # If we can't get reset time, use exponential backoff
                        wait_time = (2 ** retries) * 5  # 5, 10, 20 seconds
                        print(f"Rate limit exceeded. Waiting {wait_time} seconds...")
                        time.sleep(wait_time)
                    
                elif response.status_code == 422:
                    print("API validation error. Check parameters.")
                    return None
                else:
                    print(f"API Error. Response: {response.text}")
                
                retries += 1
                
            except requests.exceptions.Timeout:
                print("Request timed out. The server took too long to respond.")
            except requests.exceptions.ConnectionError:
                print("Connection error. Check your internet connection.")
            except Exception as e:
                print(f"Exception during API call: {str(e)}")
            
            retries += 1
            if retries < max_retries:
                wait_time = (2 ** retries) * 5
                print(f"Retrying in {wait_time} seconds...")
                time.sleep(wait_time)
        
        print("Max retries reached. Could not complete search.")
        return None

# Shadow domain detection function
def find_related_domains(domain, brave_api_key=None):
    """
    Enhanced domain pattern detection with improved Brave API integration
    """
    related_domains = []
    
    # Improved pattern matching for domain variations
    def generate_domain_patterns(domain):
        extracted = tldextract.extract(domain)
        base_domain = extracted.domain
        patterns = []
        
        # Basic variations
        patterns.extend([
            f"{base_domain}-",
            f"{base_domain}_",
            f"{base_domain}.",
            f"{base_domain}dev",
            f"{base_domain}test",
            f"{base_domain}staging"
        ])
        
        # Common corporate patterns
        if len(base_domain) > 4:  # Avoid too short names
            patterns.extend([
                f"{base_domain[:3]}",  # First 3 chars
                f"{base_domain}-corp",
                f"{base_domain}-inc",
                f"{base_domain}-group"
            ])
        
        return patterns
    
    def validate_brave_api_key(api_key):
        if not api_key or len(api_key) < 31:  # Basic validation
            print(api_key, len(api_key))
            print("Invalid or missing Brave API key")
            return False
        return True

    def enhanced_brave_search(api_key, query, max_retries=3):
        if not validate_brave_api_key(api_key):
            return None
            
        url = "https://api.search.brave.com/res/v1/web/search"
        headers = {
            "Accept": "application/json",
            "Accept-Encoding": "gzip",
            "X-Subscription-Token": api_key
        }
        
        for attempt in range(max_retries):
            try:
                response = requests.get(
                    url,
                    headers=headers,
                    params={
                        "q": query,
                        "count": 50,
                        "search_lang": "en"
                    },
                    timeout=10
                )
                
                if response.status_code == 200:
                    return response.json()
                elif response.status_code == 401:
                    print("Invalid Brave API key")
                    return None
                elif response.status_code == 429:
                    print(response.json())
                    wait_time = int(response.headers.get('Retry-After', 60))
                    print(f"Rate limited. Waiting {wait_time} seconds...")
                    time.sleep(wait_time)
                else:
                    print(f"Brave API error: {response.status_code}")
                    
            except requests.exceptions.RequestException as e:
                print(f"Request failed: {str(e)}")
                if attempt < max_retries - 1:
                    time.sleep(2 ** attempt)
                continue
                
        return None

    def find_domains_in_ssl_cert(domain):
        try:
            context = ssl.create_default_context()
            with socket.create_connection((domain, 443), timeout=5) as sock:
                with context.wrap_socket(sock, server_hostname=domain) as ssock:
                    cert = ssock.getpeercert()
                    domains = set()
                    
                    # Check Subject Alternative Names
                    for type_, san in cert.get('subjectAltName', []):
                        if type_ == 'DNS':
                            print(san.lower())
                            domains.add(san.lower())
                            
                    return list(domains)
        except Exception as e:
            print(f"SSL cert check failed: {str(e)}")
            return []

    def analyze_dns_txt_records(domain):
        found_domains = set()
        try:
            resolver = dns.resolver.Resolver()
            txt_records = resolver.resolve(domain, 'TXT')
            
            for record in txt_records:
                record_text = str(record)
                # Look for domains in SPF records
                if 'v=spf1' in record_text:
                    domains = re.findall(r'include:([^\s]+)', record_text)
                    found_domains.update(domains)
                    
                # Look for domains in DMARC records
                if 'v=DMARC1' in record_text:
                    domains = re.findall(r'rua=mailto:([^@]+@[^\s;]+)', record_text)
                    found_domains.update([d.split('@')[1] for d in domains])
                    
        except Exception as e:
            print(f"DNS TXT record analysis failed: {str(e)}")
            
        return list(found_domains)

    # Main execution flow
    try:
        # 1. Generate domain patterns
        patterns = generate_domain_patterns(domain)
        
        # 2. Check SSL certificate for related domains
        ssl_domains = find_domains_in_ssl_cert(domain)
        for ssl_domain in ssl_domains:
            if ssl_domain != domain:
                related_domains.append({
                    'domain': ssl_domain,
                    'relation_type': 'SSL Certificate',
                    'confidence': 'High',
                    'evidence': 'Found in SSL certificate SAN'
                })
        
        # 3. Analyze DNS TXT records
        txt_domains = analyze_dns_txt_records(domain)
        for txt_domain in txt_domains:
            related_domains.append({
                'domain': txt_domain,
                'relation_type': 'DNS TXT Record',
                'confidence': 'Medium',
                'evidence': 'Found in SPF/DMARC records'
            })
        
        # 4. Use Brave Search if API key is provided
        if brave_api_key:
            # Search for each pattern
            for pattern in patterns:
                results = enhanced_brave_search(brave_api_key, f'site:"{pattern}"')
                if results and 'web' in results:
                    for result in results['web'].get('results', []):
                        url = result.get('url', '')
                        if url:
                            parsed = urlparse(url)
                            found_domain = parsed.netloc.lower()
                            if found_domain.startswith('www.'):
                                found_domain = found_domain[4:]
                                
                            if found_domain != domain and found_domain not in [d['domain'] for d in related_domains]:
                                related_domains.append({
                                    'domain': found_domain,
                                    'relation_type': 'Pattern Match',
                                    'confidence': 'Medium',
                                    'evidence': f'Matched pattern: {pattern}'
                                })
        
        # 5. Remove duplicates while preserving highest confidence
        seen_domains = {}
        confidence_scores = {'High': 3, 'Medium': 2, 'Low': 1}
        
        for item in related_domains:
            domain_key = item['domain']
            if (domain_key not in seen_domains or 
                confidence_scores[item['confidence']] > 
                confidence_scores[seen_domains[domain_key]['confidence']]):
                seen_domains[domain_key] = item
        
        return sorted(
            list(seen_domains.values()),
            key=lambda x: confidence_scores[x['confidence']],
            reverse=True
        )
        
    except Exception as e:
        print(f"Error in find_related_domains: {str(e)}")
        return []


# Updated export_to_csv function
def export_to_csv(scan_results, domain):
    filename = f'scan_results_{domain}_{datetime.now().strftime("%Y%m%d_%H%M%S")}.csv'
    with open(filename, 'w', newline='') as f:
        writer = csv.writer(f)
        writer.writerow(['Category', 'Finding', 'Details'])
        
        # Write DNS records
        for record_type, records in scan_results['dns_info'].items():
            for record in records:
                writer.writerow(['DNS Record', record_type, record])
        
        # Write vulnerabilities
        for vuln in scan_results['vulnerabilities']:
            writer.writerow(['Vulnerability', vuln['title'], vuln['description']])
        
        # Write subdomains
        for sub in scan_results['subdomains']:
            writer.writerow(['Subdomain', sub['subdomain'], f"IP: {sub['ip']}, Status: {sub['status']}"])
        
        # Write related domains
        for related in scan_results['related_domains']:
            writer.writerow(['Related Domain', related['domain'], 
                           f"Type: {related['relation_type']}, Confidence: {related['confidence']}, Evidence: {related['evidence']}"])

    return filename
@app.route('/')
def index():
    return render_template('index.html')

# Updated scan route
@app.route('/scan', methods=['POST'])
def scan_domain():
    domain = request.form['domain']
    scan_options = {
        'dns_scan': 'dns_scan' in request.form,
        'ssl_scan': 'ssl_scan' in request.form,
        'subdomain_scan': 'subdomain_scan' in request.form,
        'related_domains': 'related_domains' in request.form,
        'vuln_scan': 'vuln_scan' in request.form
    }
    
    # Initialize results dictionary
    results = {
        'dns_info': {},
        'ssl_info': {},
        'vulnerabilities': [],
        'subdomains': [],
        'related_domains': []
    }
    
    try:
        # Perform scans based on selected options
        if scan_options['dns_scan']:
            print(f"Starting DNS scan for {domain}")
            results['dns_info'] = get_dns_records(domain)
        
        if scan_options['ssl_scan']:
            print(f"Starting SSL scan for {domain}")
            results['ssl_info'] = get_ssl_info(domain)
        
        if scan_options['vuln_scan']:
            print(f"Starting vulnerability scan for {domain}")
            results['vulnerabilities'] = check_vulnerabilities_alternative(domain)
        
        if scan_options['subdomain_scan']:
            print(f"Starting subdomain discovery for {domain}")
            results['subdomains'] = find_subdomains(domain)
        
        if scan_options['related_domains']:
            print(f"Starting related domain discovery for {domain}")
            results['related_domains'] = find_related_domains(domain, BRAVE_API_KEY)
        
        # Store results in database
        conn = sqlite3.connect('easm.db')
        c = conn.cursor()
        c.execute('''INSERT INTO scans 
                     (domain, scan_date, dns_records, ssl_info, vulnerabilities, 
                      subdomains, related_domains)
                     VALUES (?, ?, ?, ?, ?, ?, ?)''',
                  (domain, 
                   datetime.now(),
                   json.dumps(results['dns_info']),
                   json.dumps(results['ssl_info']),
                   json.dumps(results['vulnerabilities']),
                   json.dumps(results['subdomains']),
                   json.dumps(results['related_domains'])))
        conn.commit()
        conn.close()
        
        # Export results to CSV
        csv_file = export_to_csv(results, domain)
        
        # Render template with results
        return render_template('results.html',
                             domain=domain,
                             dns_info=results['dns_info'],
                             ssl_info=results['ssl_info'],
                             vulnerabilities=results['vulnerabilities'],
                             subdomains=results['subdomains'],
                             related_domains=results['related_domains'],
                             csv_file=csv_file)
                             
    except Exception as e:
        # Log the error
        print(f"Error during scan: {str(e)}")
        
        # Return error page or error message
        return render_template('results.html',
                             domain=domain,
                             error=str(e),
                             dns_info={},
                             ssl_info={'error': 'Scan failed'},
                             vulnerabilities=[],
                             subdomains=[],
                             related_domains=[])

# Updated export_to_csv function to handle new format
def export_to_csv(scan_results, domain):
    filename = f'scan_results_{domain}_{datetime.now().strftime("%Y%m%d_%H%M%S")}.csv'
    with open(filename, 'w', newline='') as f:
        writer = csv.writer(f)
        writer.writerow(['Category', 'Finding', 'Details'])
        
        # Write DNS records
        for record_type, records in scan_results['dns_info'].items():
            for record in records:
                writer.writerow(['DNS Record', record_type, record])
        
        # Write SSL info
        if not isinstance(scan_results['ssl_info'], dict) or 'error' not in scan_results['ssl_info']:
            for key, value in scan_results['ssl_info'].items():
                writer.writerow(['SSL Certificate', key, value])
        
        # Write vulnerabilities
        for vuln in scan_results['vulnerabilities']:
            writer.writerow(['Vulnerability', 
                           f"{vuln['title']} ({vuln['severity']})", 
                           vuln['description']])
        
        # Write subdomains
        for sub in scan_results['subdomains']:
            writer.writerow(['Subdomain', 
                           sub['subdomain'], 
                           f"IP: {sub['ip']}, Status: {sub['status']}"])
        
        # Write related domains
        for domain in scan_results['related_domains']:
            writer.writerow(['Related Domain',
                           f"{domain['domain']} ({domain['confidence']})",
                           f"Type: {domain['relation_type']}, Evidence: {domain['evidence']}"])

    return filename

if __name__ == '__main__':
    setup_database()
    app.run(debug=True, host='0.0.0.0', port=5000)<|MERGE_RESOLUTION|>--- conflicted
+++ resolved
@@ -2,12 +2,8 @@
 import dns.resolver
 import sqlite3
 import csv
-<<<<<<< HEAD
-from datetime import datetime
-=======
 import json
 from datetime import datetime, timedelta
->>>>>>> 2e7e3063
 import requests
 import socket
 import ssl
