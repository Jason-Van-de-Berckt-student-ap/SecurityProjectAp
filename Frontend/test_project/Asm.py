--- conflicted
+++ resolved
@@ -8,20 +8,14 @@
 import socket
 import ssl
 import concurrent.futures
-<<<<<<< HEAD
 import tldextract
 import re, time
 from urllib.parse import urlparse
 import os
 from difflib import SequenceMatcher
 from config import BRAVE_API_KEY
-
-=======
-import re
-from urllib.parse import urlparse
 import nmap3
-import json
->>>>>>> 157fad04
+
 
 app = Flask(__name__)
 
