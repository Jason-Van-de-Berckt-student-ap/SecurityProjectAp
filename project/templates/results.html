{# templates/results.html #}
<!DOCTYPE html>
<html lang="en">
<<<<<<< HEAD
<head>
    <meta charset="UTF-8">
    <meta name="viewport" content="width=device-width, initial-scale=1.0">
    <title>Domain Analysis Results - EASM Scanner</title>
=======
  <head>
    <meta charset="UTF-8" />
    <meta name="viewport" content="width=device-width, initial-scale=1.0" />
    <title>Domain Analysis Results</title>
>>>>>>> e5aabcc1
    <script src="https://cdn.tailwindcss.com"></script>
    <script src="https://code.jquery.com/jquery-3.6.0.min.js"></script>
    <script>
      tailwind.config = {
        darkMode: "class",
        theme: {
          extend: {
            animation: {
              "fade-in": "fadeIn 0.5s ease-in-out",
              "slide-up": "slideUp 0.3s ease-out",
              "pulse-slow": "pulse 3s cubic-bezier(0.4, 0, 0.6, 1) infinite",
            },
            keyframes: {
              fadeIn: { "0%": { opacity: "0" }, "100%": { opacity: "1" } },
              slideUp: {
                "0%": { transform: "translateY(10px)", opacity: "0" },
                "100%": { transform: "translateY(0)", opacity: "1" },
              },
            },
          },
        },
      };
    </script>
  </head>
  <body
    class="bg-gradient-to-br from-gray-50 via-blue-50 to-indigo-100 dark:from-gray-900 dark:via-blue-900 dark:to-indigo-900 min-h-screen transition-all duration-300"
  >
    <!-- Dark Mode Toggle -->
    <div class="fixed top-4 right-4 z-50">
      <button
        id="theme-toggle"
        class="p-3 rounded-full bg-white/80 dark:bg-gray-800/80 backdrop-blur-sm shadow-lg hover:shadow-xl transition-all duration-300 hover:scale-105"
      >
        <svg
          id="sun-icon"
          class="w-6 h-6 text-yellow-500 dark:hidden"
          fill="currentColor"
          viewBox="0 0 20 20"
        >
          <path
            fill-rule="evenodd"
            d="M10 2a1 1 0 011 1v1a1 1 0 11-2 0V3a1 1 0 011-1zm4 8a4 4 0 11-8 0 4 4 0 018 0zm-.464 4.95l.707.707a1 1 0 001.414-1.414l-.707-.707a1 1 0 00-1.414 1.414zm2.12-10.607a1 1 0 010 1.414l-.706.707a1 1 0 11-1.414-1.414l.707-.707a1 1 0 011.414 0zM17 11a1 1 0 100-2h-1a1 1 0 100 2h1zm-7 4a1 1 0 011 1v1a1 1 0 11-2 0v-1a1 1 0 011-1zM5.05 6.464A1 1 0 106.465 5.05l-.708-.707a1 1 0 00-1.414 1.414l.707.707zm1.414 8.486l-.707.707a1 1 0 01-1.414-1.414l.707-.707a1 1 0 011.414 1.414zM4 11a1 1 0 100-2H3a1 1 0 000 2h1z"
            clip-rule="evenodd"
          ></path>
        </svg>
        <svg
          id="moon-icon"
          class="w-6 h-6 text-blue-400 hidden dark:block"
          fill="currentColor"
          viewBox="0 0 20 20"
        >
          <path
            d="M17.293 13.293A8 8 0 016.707 2.707a8.001 8.001 0 1010.586 10.586z"
          ></path>
        </svg>
      </button>
    </div>

    <!-- Loading Overlay -->
    <div
      id="loading-overlay"
      class="fixed inset-0 bg-black/80 backdrop-blur-sm flex justify-center items-center z-40"
    >
      <div
        class="text-center bg-white/10 dark:bg-gray-800/10 backdrop-blur-md rounded-2xl p-8 border border-white/20 dark:border-gray-700/50"
      >
        <div class="relative mb-8">
          <div
            class="w-20 h-20 border-4 border-blue-200 dark:border-blue-800 rounded-full animate-pulse-slow"
          ></div>
          <div
            class="absolute top-0 left-0 w-20 h-20 border-4 border-transparent border-t-blue-600 rounded-full animate-spin"
          ></div>
          <div
            class="absolute top-2 left-2 w-16 h-16 border-4 border-transparent border-t-indigo-400 rounded-full animate-spin"
            style="animation-direction: reverse; animation-duration: 1.5s"
          ></div>
        </div>
        <h2 class="text-white text-xl font-bold mb-2">
          Scanning domain:
          <span id="scanning-domain" class="text-blue-400">{{ domain }}</span>
        </h2>
        <p class="text-white/80">
          Time elapsed:
          <span id="scan-timer" class="font-mono text-blue-300">00:00</span>
        </p>
      </div>
    </div>

    <div class="container mx-auto px-4 py-12">
      <!-- Header -->
      <div class="text-center mb-12 animate-fade-in">
        <div
          class="inline-flex items-center justify-center w-20 h-20 bg-gradient-to-r from-blue-600 to-indigo-600 rounded-2xl shadow-lg mb-6"
        >
          <svg
            class="w-10 h-10 text-white"
            fill="none"
            stroke="currentColor"
            viewBox="0 0 24 24"
          >
            <path
              stroke-linecap="round"
              stroke-linejoin="round"
              stroke-width="2"
              d="M9 12l2 2 4-4m5.618-4.016A11.955 11.955 0 0112 2.944a11.955 11.955 0 01-8.618 3.04A12.02 12.02 0 003 9c0 5.591 3.824 10.29 9 11.622 5.176-1.332 9-6.03 9-11.622 0-1.042-.133-2.052-.382-3.016z"
            ></path>
          </svg>
        </div>
        <h1
          class="text-6xl font-bold bg-gradient-to-r from-blue-600 to-indigo-600 bg-clip-text text-transparent mb-4"
        >
          Domain Analysis Results
        </h1>
        <p class="text-2xl text-gray-600 dark:text-gray-300 max-w-2xl mx-auto">
          Comprehensive security analysis for
          <span class="font-semibold text-blue-600 dark:text-blue-400"
            >{{ domain }}</span
          >
        </p>
      </div>

      {% if error %}
      <div
        class="bg-red-50/70 dark:bg-red-900/20 backdrop-blur-sm rounded-2xl shadow-xl p-6 border border-red-200/50 dark:border-red-800/50 mb-8 animate-slide-up"
      >
        <div class="flex items-center">
          <svg
            class="w-6 h-6 text-red-600 dark:text-red-400 mr-3"
            fill="none"
            stroke="currentColor"
            viewBox="0 0 24 24"
          >
            <path
              stroke-linecap="round"
              stroke-linejoin="round"
              stroke-width="2"
              d="M12 8v4m0 4h.01M21 12a9 9 0 11-18 0 9 9 0 0118 0z"
            ></path>
          </svg>
          <div>
            <p class="font-bold text-red-800 dark:text-red-300 text-lg">
              Error
            </p>
            <p class="text-red-700 dark:text-red-400 text-base">{{ error }}</p>
          </div>
        </div>
      </div>
      {% else %}
      <!-- Action Buttons -->
      <div class="mb-8 flex flex-wrap gap-4 justify-center animate-slide-up">
        {% if batch_id %}
        <a
          href="{{ url_for('batch_scan.download_batch_file', batch_id=batch_id, filename=csv_file) }}"
          class="bg-gradient-to-r from-green-600 to-emerald-600 hover:from-green-700 hover:to-emerald-700 text-white py-3 px-6 rounded-xl font-semibold text-base transition-all duration-300 hover:scale-105 shadow-lg hover:shadow-xl inline-flex items-center"
        >
          <svg
            class="w-5 h-5 mr-2"
            fill="none"
            stroke="currentColor"
            viewBox="0 0 24 24"
          >
            <path
              stroke-linecap="round"
              stroke-linejoin="round"
              stroke-width="2"
              d="M12 10v6m0 0l-3-3m3 3l3-3m2 8H7a2 2 0 01-2-2V5a2 2 0 012-2h5.586a1 1 0 01.707.293l5.414 5.414a1 1 0 01.293.707V19a2 2 0 01-2 2z"
            ></path>
          </svg>
          Download CSV Report
        </a>
        {% else %}
        <a
          href="{{ url_for('single_scan.download_batch_file', filename=csv_file) }}"
          class="bg-gradient-to-r from-green-600 to-emerald-600 hover:from-green-700 hover:to-emerald-700 text-white py-3 px-6 rounded-xl font-semibold text-base transition-all duration-300 hover:scale-105 shadow-lg hover:shadow-xl inline-flex items-center"
        >
          <svg
            class="w-5 h-5 mr-2"
            fill="none"
            stroke="currentColor"
            viewBox="0 0 24 24"
          >
            <path
              stroke-linecap="round"
              stroke-linejoin="round"
              stroke-width="2"
              d="M12 10v6m0 0l-3-3m3 3l3-3m2 8H7a2 2 0 01-2-2V5a2 2 0 012-2h5.586a1 1 0 01.707.293l5.414 5.414a1 1 0 01.293.707V19a2 2 0 01-2 2z"
            ></path>
          </svg>
          Download CSV Report
        </a>
        {% endif %}
      </div>

      <!-- DNS Records Section -->
      <div
        class="bg-white/70 dark:bg-gray-800/70 backdrop-blur-sm rounded-3xl shadow-xl p-8 border border-white/20 dark:border-gray-700/50 mb-8 animate-slide-up"
      >
        <div class="flex items-center mb-6">
          <div
            class="w-12 h-12 bg-gradient-to-r from-purple-600 to-pink-600 rounded-2xl flex items-center justify-center mr-4"
          >
            <svg
              class="w-6 h-6 text-white"
              fill="none"
              stroke="currentColor"
              viewBox="0 0 24 24"
            >
              <path
                stroke-linecap="round"
                stroke-linejoin="round"
                stroke-width="2"
                d="M5 12h14M5 12a2 2 0 01-2-2V6a2 2 0 012-2h14a2 2 0 012 2v4a2 2 0 01-2 2M5 12a2 2 0 00-2 2v4a2 2 0 002 2h14a2 2 0 002-2v-4a2 2 0 00-2-2"
              ></path>
            </svg>
          </div>
          <h2 class="text-3xl font-bold text-gray-800 dark:text-gray-200">
            DNS Records
          </h2>
        </div>

<<<<<<< HEAD
        {% if error %}
            <div class="bg-red-50/70 dark:bg-red-900/20 backdrop-blur-sm rounded-2xl shadow-xl p-6 border border-red-200/50 dark:border-red-800/50 mb-8 animate-slide-up">
                <div class="flex items-center">
                    <svg class="w-6 h-6 text-red-600 dark:text-red-400 mr-3" fill="none" stroke="currentColor" viewBox="0 0 24 24">
                        <path stroke-linecap="round" stroke-linejoin="round" stroke-width="2" d="M12 8v4m0 4h.01M21 12a9 9 0 11-18 0 9 9 0 0118 0z"></path>
                    </svg>
                    <div>
                        <p class="font-bold text-red-800 dark:text-red-300 text-lg">Error</p>
                        <p class="text-red-700 dark:text-red-400 text-base">{{ error }}</p>
                    </div>
                </div>
            </div>
        {% else %}            <!-- Action Buttons -->
            <div class="mb-8 flex flex-wrap gap-4 justify-center animate-slide-up">
                {% if batch_id %}
                    <a href="{{ url_for('batch_scan.download_batch_file', batch_id=batch_id, filename=csv_file) }}" class="bg-gradient-to-r from-green-600 to-emerald-600 hover:from-green-700 hover:to-emerald-700 text-white py-3 px-6 rounded-xl font-semibold text-base transition-all duration-300 hover:scale-105 shadow-lg hover:shadow-xl inline-flex items-center">
                        <svg class="w-5 h-5 mr-2" fill="none" stroke="currentColor" viewBox="0 0 24 24">
                            <path stroke-linecap="round" stroke-linejoin="round" stroke-width="2" d="M12 10v6m0 0l-3-3m3 3l3-3m2 8H7a2 2 0 01-2-2V5a2 2 0 012-2h5.586a1 1 0 01.707.293l5.414 5.414a1 1 0 01.293.707V19a2 2 0 01-2 2z"></path>
                        </svg>
                        Download CSV Report
                    </a>
                {% else %}
                    <a href="{{ url_for('single_scan.download_scan_results', domain=domain) }}" class="bg-gradient-to-r from-green-600 to-emerald-600 hover:from-green-700 hover:to-emerald-700 text-white py-3 px-6 rounded-xl font-semibold text-base transition-all duration-300 hover:scale-105 shadow-lg hover:shadow-xl inline-flex items-center">
                        <svg class="w-5 h-5 mr-2" fill="none" stroke="currentColor" viewBox="0 0 24 24">
                            <path stroke-linecap="round" stroke-linejoin="round" stroke-width="2" d="M12 10v6m0 0l-3-3m3 3l3-3m2 8H7a2 2 0 01-2-2V5a2 2 0 012-2h5.586a1 1 0 01.707.293l5.414 5.414a1 1 0 01.293.707V19a2 2 0 01-2 2z"></path>
                        </svg>
                        Download CSV Report
                    </a>
                {% endif %}
=======
        <div class="grid grid-cols-1 md:grid-cols-2 gap-6">
          {% for record_type, records in dns_info.items() %}
          <div
            class="bg-gray-50/50 dark:bg-gray-700/30 rounded-2xl p-6 hover:bg-gray-100/50 dark:hover:bg-gray-700/50 transition-all duration-300"
          >
            <h3
              class="font-bold text-gray-800 dark:text-gray-200 mb-4 flex items-center text-lg"
            >
              <span class="w-3 h-3 bg-blue-500 rounded-full mr-3"></span>
              {{ record_type }}
            </h3>
            <ul class="space-y-2">
              {% for record in records %}
              <li
                class="text-gray-600 dark:text-gray-400 font-mono text-base bg-white/60 dark:bg-gray-800/60 p-3 rounded-xl"
              >
                {{ record }}
              </li>
              {% endfor %}
            </ul>
          </div>
          {% endfor %}
        </div>
      </div>

      <!-- SSL Certificate Section -->
      <div
        class="bg-white/70 dark:bg-gray-800/70 backdrop-blur-sm rounded-3xl shadow-xl p-8 border border-white/20 dark:border-gray-700/50 mb-8 animate-slide-up"
      >
        <div class="flex items-center mb-6">
          <div
            class="w-12 h-12 bg-gradient-to-r from-green-600 to-teal-600 rounded-2xl flex items-center justify-center mr-4"
          >
            <svg
              class="w-6 h-6 text-white"
              fill="none"
              stroke="currentColor"
              viewBox="0 0 24 24"
            >
              <path
                stroke-linecap="round"
                stroke-linejoin="round"
                stroke-width="2"
                d="M12 15v2m-6 4h12a2 2 0 002-2v-6a2 2 0 00-2-2H6a2 2 0 00-2 2v6a2 2 0 002 2zm10-10V7a4 4 0 00-8 0v4h8z"
              ></path>
            </svg>
          </div>
          <h2 class="text-3xl font-bold text-gray-800 dark:text-gray-200">
            SSL Certificate
          </h2>
        </div>

        {% if 'error' in ssl_info %}
        <div
          class="bg-red-50/70 dark:bg-red-900/20 rounded-2xl p-6 border border-red-200 dark:border-red-800"
        >
          <div class="flex items-center">
            <svg
              class="w-6 h-6 text-red-600 dark:text-red-400 mr-3"
              fill="none"
              stroke="currentColor"
              viewBox="0 0 24 24"
            >
              <path
                stroke-linecap="round"
                stroke-linejoin="round"
                stroke-width="2"
                d="M12 8v4m0 4h.01M21 12a9 9 0 11-18 0 9 9 0 0118 0z"
              ></path>
            </svg>
            <p class="text-red-700 dark:text-red-400 font-medium">
              {{ ssl_info.error }}
            </p>
          </div>
        </div>
        {% else %}
        <div class="grid grid-cols-1 md:grid-cols-2 gap-6">
          <div class="bg-gray-50/50 dark:bg-gray-700/30 rounded-2xl p-6">
            <h3 class="font-bold text-gray-800 dark:text-gray-200 mb-3 text-lg">
              Issuer
            </h3>
            <div
              class="text-gray-600 dark:text-gray-400 font-mono text-base bg-white/60 dark:bg-gray-800/60 p-4 rounded-xl"
            >
              {{ ssl_info.issuer }}
>>>>>>> e5aabcc1
            </div>
          </div>
          <div class="bg-gray-50/50 dark:bg-gray-700/30 rounded-2xl p-6">
            <h3 class="font-bold text-gray-800 dark:text-gray-200 mb-3 text-lg">
              Expires
            </h3>
            <div
              class="text-gray-600 dark:text-gray-400 font-mono text-base bg-white/60 dark:bg-gray-800/60 p-4 rounded-xl"
            >
              {{ ssl_info.expires }}
            </div>
          </div>
        </div>
        {% endif %}
      </div>

      <!-- Related Domains Section -->
      <div
        class="bg-white/70 dark:bg-gray-800/70 backdrop-blur-sm rounded-3xl shadow-xl border border-white/20 dark:border-gray-700/50 mb-8 animate-slide-up"
      >
        <div class="flex items-center p-8 pb-0">
          <div
            class="w-12 h-12 bg-gradient-to-r from-orange-600 to-red-600 rounded-2xl flex items-center justify-center mr-4"
          >
            <svg
              class="w-6 h-6 text-white"
              fill="none"
              stroke="currentColor"
              viewBox="0 0 24 24"
            >
              <path
                stroke-linecap="round"
                stroke-linejoin="round"
                stroke-width="2"
                d="M13.828 10.172a4 4 0 00-5.656 0l-4 4a4 4 0 105.656 5.656l1.102-1.101m-.758-4.899a4 4 0 005.656 0l4-4a4 4 0 00-5.656-5.656l-1.1 1.1"
              ></path>
            </svg>
          </div>
          <h2 class="text-3xl font-bold text-gray-800 dark:text-gray-200">
            Related Domains
          </h2>
        </div>

        <!-- Tabs -->
        <div class="border-b border-gray-200/50 dark:border-gray-700/50 px-8">
          <nav class="flex -mb-px">
            <button
              class="tab-button active px-6 py-3 text-blue-600 dark:text-blue-400 border-b-2 border-blue-600 dark:border-blue-400 font-medium text-base transition-colors duration-200"
              data-tab="known"
            >
              Known Domains
              <span
                class="ml-2 bg-blue-100 dark:bg-blue-900/50 text-blue-600 dark:text-blue-400 px-2 py-1 rounded-full text-sm"
              >
                {{ related_domains|selectattr('category', 'equalto',
                'Known')|list|length }}
              </span>
            </button>
            <button
              class="tab-button px-6 py-3 text-gray-500 dark:text-gray-400 hover:text-gray-700 dark:hover:text-gray-300 hover:border-gray-300 dark:hover:border-gray-600 font-medium text-base transition-colors duration-200"
              data-tab="unknown"
            >
              Unknown Domains
              <span
                class="ml-2 bg-gray-100 dark:bg-gray-800 text-gray-600 dark:text-gray-400 px-2 py-1 rounded-full text-sm"
              >
                {{ related_domains|selectattr('category', 'equalto',
                'Unknown')|list|length }}
              </span>
            </button>
          </nav>
        </div>

        <!-- Tab Content -->
        <div class="p-8">
          <!-- Known Domains Tab -->
          <div id="known" class="tab-content">
            {% set known_domains = related_domains|selectattr('category',
            'equalto', 'Known')|list %} {% if known_domains %}
            <div class="overflow-x-auto">
              <table class="min-w-full table-auto">
                <thead
                  class="border-b border-gray-200/50 dark:border-gray-700/50"
                >
                  <tr class="bg-gray-50/30 dark:bg-gray-700/20">
                    <th
                      class="px-4 py-3 text-left text-sm font-semibold text-gray-500 dark:text-gray-400 uppercase tracking-wider"
                    >
                      #
                    </th>
                    <th
                      class="px-4 py-3 text-left text-sm font-semibold text-gray-500 dark:text-gray-400 uppercase tracking-wider"
                    >
                      Domain
                    </th>
                    <th
                      class="px-4 py-3 text-left text-sm font-semibold text-gray-500 dark:text-gray-400 uppercase tracking-wider"
                    >
                      Relation Type
                    </th>
                    <th
                      class="px-4 py-3 text-left text-sm font-semibold text-gray-500 dark:text-gray-400 uppercase tracking-wider"
                    >
                      Confidence
                    </th>
                    <th
                      class="px-4 py-3 text-left text-sm font-semibold text-gray-500 dark:text-gray-400 uppercase tracking-wider"
                    >
                      Evidence
                    </th>
                  </tr>
                </thead>
                <tbody
                  class="divide-y divide-gray-200/50 dark:divide-gray-700/50"
                >
                  {% for result in known_domains %}
                  <tr
                    class="hover:bg-gray-50/70 dark:hover:bg-gray-700/40 transition-colors duration-150"
                  >
                    <td
                      class="px-4 py-3 text-base text-gray-700 dark:text-gray-300"
                    >
                      {{ loop.index }}
                    </td>
                    <td class="px-4 py-3">
                      <a
                        href="https://{{ result.domain }}"
                        class="text-blue-600 hover:text-blue-800 dark:text-blue-400 dark:hover:text-blue-300 hover:underline font-medium text-base"
                        target="_blank"
                        >{{ result.domain }}</a
                      >
                    </td>
                    <td
                      class="px-4 py-3 text-base text-gray-600 dark:text-gray-400"
                    >
                      {{ result.relation_type }}
                    </td>
                    <td class="px-4 py-3">
                      <span
                        class="px-3 py-1 rounded-full text-xs font-medium {% if result.confidence == 'High' %} bg-green-100 dark:bg-green-900/50 text-green-800 dark:text-green-400 {% elif result.confidence == 'Medium' %} bg-yellow-100 dark:bg-yellow-900/50 text-yellow-800 dark:text-yellow-400 {% else %} bg-red-100 dark:bg-red-900/50 text-red-800 dark:text-red-400 {% endif %}"
                      >
                        {{ result.confidence }}
                      </span>
                    </td>
                    <td
                      class="px-4 py-3 text-base text-gray-600 dark:text-gray-400"
                    >
                      {{ result.evidence }}
                    </td>
                  </tr>
                  {% endfor %}
                </tbody>
              </table>
            </div>
            {% else %}
            <div class="text-center py-8">
              <svg
                class="w-16 h-16 text-gray-400 dark:text-gray-600 mx-auto mb-4"
                fill="none"
                stroke="currentColor"
                viewBox="0 0 24 24"
              >
                <path
                  stroke-linecap="round"
                  stroke-linejoin="round"
                  stroke-width="2"
                  d="M9.172 16.172a4 4 0 015.656 0M9 12h6m-6 4h6m2 5H7a2 2 0 01-2-2V5a2 2 0 012-2h5.586a1 1 0 01.707.293l5.414 5.414a1 1 0 01.293.707V19a2 2 0 01-2 2z"
                ></path>
              </svg>
              <p class="text-lg font-semibold text-gray-600 dark:text-gray-400">
                No known domains found
              </p>
              <p class="text-gray-500 dark:text-gray-500 mt-1">
                No related known domains discovered.
              </p>
            </div>
            {% endif %}
          </div>

          <!-- Unknown Domains Tab -->
          <div id="unknown" class="tab-content hidden">
            {% set unknown_domains = related_domains|selectattr('category',
            'equalto', 'Unknown')|list %} {% if unknown_domains %}
            <div class="overflow-x-auto">
              <table class="min-w-full table-auto">
                <thead
                  class="border-b border-gray-200/50 dark:border-gray-700/50"
                >
                  <tr class="bg-gray-50/30 dark:bg-gray-700/20">
                    <th
                      class="px-4 py-3 text-left text-sm font-semibold text-gray-500 dark:text-gray-400 uppercase tracking-wider"
                    >
                      #
                    </th>
                    <th
                      class="px-4 py-3 text-left text-sm font-semibold text-gray-500 dark:text-gray-400 uppercase tracking-wider"
                    >
                      Domain
                    </th>
                    <th
                      class="px-4 py-3 text-left text-sm font-semibold text-gray-500 dark:text-gray-400 uppercase tracking-wider"
                    >
                      Relation Type
                    </th>
                    <th
                      class="px-4 py-3 text-left text-sm font-semibold text-gray-500 dark:text-gray-400 uppercase tracking-wider"
                    >
                      Confidence
                    </th>
                    <th
                      class="px-4 py-3 text-left text-sm font-semibold text-gray-500 dark:text-gray-400 uppercase tracking-wider"
                    >
                      Evidence
                    </th>
                  </tr>
                </thead>
                <tbody
                  class="divide-y divide-gray-200/50 dark:divide-gray-700/50"
                >
                  {% for result in unknown_domains %}
                  <tr
                    class="hover:bg-gray-50/70 dark:hover:bg-gray-700/40 transition-colors duration-150"
                  >
                    <td
                      class="px-4 py-3 text-base text-gray-700 dark:text-gray-300"
                    >
                      {{ loop.index }}
                    </td>
                    <td class="px-4 py-3">
                      <a
                        href="https://{{ result.domain }}"
                        class="text-blue-600 hover:text-blue-800 dark:text-blue-400 dark:hover:text-blue-300 hover:underline font-medium text-base"
                        target="_blank"
                        >{{ result.domain }}</a
                      >
                    </td>
                    <td
                      class="px-4 py-3 text-base text-gray-600 dark:text-gray-400"
                    >
                      {{ result.relation_type }}
                    </td>
                    <td class="px-4 py-3">
                      <span
                        class="px-3 py-1 rounded-full text-xs font-medium {% if result.confidence == 'High' %} bg-green-100 dark:bg-green-900/50 text-green-800 dark:text-green-400 {% elif result.confidence == 'Medium' %} bg-yellow-100 dark:bg-yellow-900/50 text-yellow-800 dark:text-yellow-400 {% else %} bg-red-100 dark:bg-red-900/50 text-red-800 dark:text-red-400 {% endif %}"
                      >
                        {{ result.confidence }}
                      </span>
                    </td>
                    <td
                      class="px-4 py-3 text-base text-gray-600 dark:text-gray-400"
                    >
                      {{ result.evidence }}
                    </td>
                  </tr>
                  {% endfor %}
                </tbody>
              </table>
            </div>
            {% else %}
            <div class="text-center py-8">
              <svg
                class="w-16 h-16 text-gray-400 dark:text-gray-600 mx-auto mb-4"
                fill="none"
                stroke="currentColor"
                viewBox="0 0 24 24"
              >
                <path
                  stroke-linecap="round"
                  stroke-linejoin="round"
                  stroke-width="2"
                  d="M9.172 16.172a4 4 0 015.656 0M9 12h6m-6 4h6m2 5H7a2 2 0 01-2-2V5a2 2 0 012-2h5.586a1 1 0 01.707.293l5.414 5.414a1 1 0 01.293.707V19a2 2 0 01-2 2z"
                ></path>
              </svg>
              <p class="text-lg font-semibold text-gray-600 dark:text-gray-400">
                No unknown domains found
              </p>
              <p class="text-gray-500 dark:text-gray-500 mt-1">
                All discovered domains are recognized.
              </p>
            </div>
            {% endif %}
          </div>
        </div>
      </div>

      <!-- Security Findings Section -->
      <div
        class="bg-white/70 dark:bg-gray-800/70 backdrop-blur-sm rounded-3xl shadow-xl p-8 border border-white/20 dark:border-gray-700/50 mb-8 animate-slide-up"
      >
        <div class="flex items-center mb-6">
          <div
            class="w-12 h-12 bg-gradient-to-r from-red-600 to-rose-600 rounded-2xl flex items-center justify-center mr-4"
          >
            <svg
              class="w-6 h-6 text-white"
              fill="none"
              stroke="currentColor"
              viewBox="0 0 24 24"
            >
              <path
                stroke-linecap="round"
                stroke-linejoin="round"
                stroke-width="2"
                d="M12 9v2m0 4h.01m-6.938 4h13.856c1.54 0 2.502-1.667 1.732-2.5L13.732 4c-.77-.833-1.964-.833-2.732 0L3.732 16.5c-.77.833.192 2.5 1.732 2.5z"
              ></path>
            </svg>
          </div>
          <h2 class="text-3xl font-bold text-gray-800 dark:text-gray-200">
            Security Findings
          </h2>
        </div>

        <!-- Technology Vulnerabilities -->
        <div class="mb-8">
          <h3
            class="text-xl font-semibold text-gray-800 dark:text-gray-200 mb-4 flex items-center"
          >
            <span class="w-3 h-3 bg-purple-500 rounded-full mr-3"></span>
            Technology Vulnerabilities
          </h3>
          {% set tech_vulns = vulnerabilities|selectattr('type', 'equalto',
          'tech_vulnerability')|list %} {% if tech_vulns %}
          <div class="space-y-4">
            {% for vuln in tech_vulns %}
            <div
              class="backdrop-blur-sm p-6 rounded-2xl border {% if vuln.severity|lower == 'critical' %} bg-purple-50/70 dark:bg-purple-900/20 border-purple-200 dark:border-purple-800 {% elif vuln.severity|lower == 'high' %} bg-red-50/70 dark:bg-red-900/20 border-red-200 dark:border-red-800 {% elif vuln.severity|lower == 'medium' %} bg-yellow-50/70 dark:bg-yellow-900/20 border-yellow-200 dark:border-yellow-800 {% elif vuln.severity|lower == 'low' %} bg-blue-50/70 dark:bg-blue-900/20 border-blue-200 dark:border-blue-800 {% else %} bg-gray-50/70 dark:bg-gray-900/20 border-gray-200 dark:border-gray-800 {% endif %}"
            >
              <div class="flex justify-between items-start mb-3">
                <h4 class="font-bold text-gray-800 dark:text-gray-200 text-lg">
                  {{ vuln.title }}
                </h4>
                <span
                  class="px-3 py-1 text-xs rounded-full font-medium {% if vuln.severity|lower == 'critical' %} bg-purple-100 dark:bg-purple-900/50 text-purple-800 dark:text-purple-300 {% elif vuln.severity|lower == 'high' %} bg-red-100 dark:bg-red-900/50 text-red-800 dark:text-red-300 {% elif vuln.severity|lower == 'medium' %} bg-yellow-100 dark:bg-yellow-900/50 text-yellow-800 dark:text-yellow-300 {% elif vuln.severity|lower == 'low' %} bg-blue-100 dark:bg-blue-900/50 text-blue-800 dark:text-blue-300 {% else %} bg-gray-100 dark:bg-gray-900/50 text-gray-800 dark:text-gray-300 {% endif %}"
                >
                  {{ vuln.severity }}
                </span>
              </div>
              <p class="text-gray-700 dark:text-gray-400 text-base">
                {% if vuln.cve_id and vuln.cve_id != 'Unknown' %}
                <a
                  href="https://www.cvedetails.com/cve/{{ vuln.cve_id }}/"
                  target="_blank"
                  class="text-blue-600 dark:text-blue-400 hover:underline font-medium"
                  >{{ vuln.cve_id }}</a
                >
                - {% endif %} {{ vuln.description | safe }}
              </p>
            </div>
            {% endfor %}
          </div>
          {% else %}
          <div
            class="bg-green-50/70 dark:bg-green-900/20 border border-green-200 dark:border-green-800 p-6 rounded-2xl text-center backdrop-blur-sm"
          >
            <svg
              class="w-8 h-8 text-green-600 dark:text-green-400 mx-auto mb-2"
              fill="none"
              stroke="currentColor"
              viewBox="0 0 24 24"
            >
              <path
                stroke-linecap="round"
                stroke-linejoin="round"
                stroke-width="2"
                d="M9 12l2 2 4-4m6 2a9 9 0 11-18 0 9 9 0 0118 0z"
              ></path>
            </svg>
            <p class="text-green-800 dark:text-green-300 font-semibold">
              No technology vulnerabilities detected
            </p>
          </div>
          {% endif %}
        </div>

        <!-- Open Ports -->
        <div class="mb-8">
          <h3
            class="text-xl font-semibold text-gray-800 dark:text-gray-200 mb-4 flex items-center"
          >
            <span class="w-3 h-3 bg-orange-500 rounded-full mr-3"></span>
            Open Ports
          </h3>
          {% set port_vulns = vulnerabilities|selectattr('type', 'equalto',
          'open_port')|list %} {% if port_vulns %}
          <div class="grid grid-cols-1 md:grid-cols-2 lg:grid-cols-3 gap-4">
            {% for vuln in port_vulns %}
            <div
              class="backdrop-blur-sm p-4 rounded-2xl border {% if vuln.severity|lower == 'critical' %} bg-purple-50/70 dark:bg-purple-900/20 border-purple-200 dark:border-purple-800 {% elif vuln.severity|lower == 'high' %} bg-red-50/70 dark:bg-red-900/20 border-red-200 dark:border-red-800 {% elif vuln.severity|lower == 'medium' %} bg-yellow-50/70 dark:bg-yellow-900/20 border-yellow-200 dark:border-yellow-800 {% elif vuln.severity|lower == 'low' %} bg-blue-50/70 dark:bg-blue-900/20 border-blue-200 dark:border-blue-800 {% else %} bg-gray-50/70 dark:bg-gray-900/20 border-gray-200 dark:border-gray-800 {% endif %}"
            >
              <div class="flex items-center justify-between mb-2">
                <span
                  class="font-bold text-gray-800 dark:text-gray-200 text-base"
                  >{{ vuln.title }}</span
                >
                <span
                  class="px-3 py-1 text-xs rounded-full font-medium {% if vuln.severity|lower == 'critical' %} bg-purple-100 dark:bg-purple-900/50 text-purple-800 dark:text-purple-300 {% elif vuln.severity|lower == 'high' %} bg-red-100 dark:bg-red-900/50 text-red-800 dark:text-red-300 {% elif vuln.severity|lower == 'medium' %} bg-yellow-100 dark:bg-yellow-900/50 text-yellow-800 dark:text-yellow-300 {% elif vuln.severity|lower == 'low' %} bg-blue-100 dark:bg-blue-900/50 text-blue-800 dark:text-blue-300 {% else %} bg-gray-100 dark:bg-gray-900/50 text-gray-800 dark:text-gray-300 {% endif %}"
                >
                  {{ vuln.severity }}
                </span>
              </div>
              <p class="text-gray-700 dark:text-gray-400 text-base">
                {{ vuln.description | safe }}
              </p>
            </div>
            {% endfor %}
          </div>
          {% else %}
          <div
            class="bg-green-50/70 dark:bg-green-900/20 border border-green-200 dark:border-green-800 p-6 rounded-2xl text-center backdrop-blur-sm"
          >
            <svg
              class="w-8 h-8 text-green-600 dark:text-green-400 mx-auto mb-2"
              fill="none"
              stroke="currentColor"
              viewBox="0 0 24 24"
            >
              <path
                stroke-linecap="round"
                stroke-linejoin="round"
                stroke-width="2"
                d="M9 12l2 2 4-4m6 2a9 9 0 11-18 0 9 9 0 0118 0z"
              ></path>
            </svg>
            <p class="text-green-800 dark:text-green-300 font-semibold">
              No open ports detected
            </p>
          </div>
          {% endif %}
        </div>

        <!-- Security Headers -->
        <div>
          <h3
            class="text-xl font-semibold text-gray-800 dark:text-gray-200 mb-4 flex items-center"
          >
            <span class="w-3 h-3 bg-blue-500 rounded-full mr-3"></span>
            Security Headers
          </h3>
          {% set header_vulns = vulnerabilities|selectattr('type', 'equalto',
          'security_header')|list %} {% if header_vulns %}
          <div class="space-y-4">
            {% for vuln in header_vulns %}
            <div
              class="backdrop-blur-sm p-6 rounded-2xl border {% if vuln.severity|lower == 'critical' %} bg-purple-50/70 dark:bg-purple-900/20 border-purple-200 dark:border-purple-800 {% elif vuln.severity|lower == 'high' %} bg-red-50/70 dark:bg-red-900/20 border-red-200 dark:border-red-800 {% elif vuln.severity|lower == 'medium' %} bg-yellow-50/70 dark:bg-yellow-900/20 border-yellow-200 dark:border-yellow-800 {% elif vuln.severity|lower == 'low' %} bg-blue-50/70 dark:bg-blue-900/20 border-blue-200 dark:border-blue-800 {% else %} bg-gray-50/70 dark:bg-gray-900/20 border-gray-200 dark:border-gray-800 {% endif %}"
            >
              <div class="flex justify-between items-start mb-3">
                <h4 class="font-bold text-gray-800 dark:text-gray-200 text-lg">
                  {{ vuln.title }}
                </h4>
                <span
                  class="px-3 py-1 text-base rounded-full font-medium {% if vuln.severity|lower == 'critical' %} bg-purple-100 dark:bg-purple-900/50 text-purple-800 dark:text-purple-300 {% elif vuln.severity|lower == 'high' %} bg-red-100 dark:bg-red-900/50 text-red-800 dark:text-red-300 {% elif vuln.severity|lower == 'medium' %} bg-yellow-100 dark:bg-yellow-900/50 text-yellow-800 dark:text-yellow-300 {% elif vuln.severity|lower == 'low' %} bg-blue-100 dark:bg-blue-900/50 text-blue-800 dark:text-blue-300 {% else %} bg-gray-100 dark:bg-gray-900/50 text-gray-800 dark:text-gray-300 {% endif %}"
                >
                  {{ vuln.severity }}
                </span>
              </div>
              <p class="text-gray-700 dark:text-gray-400 text-base">
                {{ vuln.description | safe }}
              </p>
            </div>
            {% endfor %}
          </div>
          {% else %}
          <div
            class="bg-green-50/70 dark:bg-green-900/20 border border-green-200 dark:border-green-800 p-6 rounded-2xl text-center backdrop-blur-sm"
          >
            <svg
              class="w-8 h-8 text-green-600 dark:text-green-400 mx-auto mb-2"
              fill="none"
              stroke="currentColor"
              viewBox="0 0 24 24"
            >
              <path
                stroke-linecap="round"
                stroke-linejoin="round"
                stroke-width="2"
                d="M9 12l2 2 4-4m6 2a9 9 0 11-18 0 9 9 0 0118 0z"
              ></path>
            </svg>
            <p class="text-green-800 dark:text-green-300 font-semibold">
              All security headers properly configured
            </p>
          </div>
          {% endif %}
        </div>
      </div>

      <!-- Subdomains Section -->
      <div
        class="bg-white/70 dark:bg-gray-800/70 backdrop-blur-sm rounded-3xl shadow-xl p-8 border border-white/20 dark:border-gray-700/50 mb-8 animate-slide-up"
      >
        <div class="flex items-center mb-6">
          <div
            class="w-12 h-12 bg-gradient-to-r from-cyan-600 to-blue-600 rounded-2xl flex items-center justify-center mr-4"
          >
            <svg
              class="w-6 h-6 text-white"
              fill="none"
              stroke="currentColor"
              viewBox="0 0 24 24"
            >
              <path
                stroke-linecap="round"
                stroke-linejoin="round"
                stroke-width="2"
                d="M19 11H5m14 0a2 2 0 012 2v6a2 2 0 01-2 2H5a2 2 0 01-2-2v-6a2 2 0 012-2m14 0V9a2 2 0 00-2-2M5 11V9a2 2 0 012-2m0 0V5a2 2 0 012-2h6a2 2 0 012 2v2M7 7h10"
              ></path>
            </svg>
          </div>
          <h2 class="text-3xl font-bold text-gray-800 dark:text-gray-200">
            Discovered Subdomains
          </h2>
        </div>
        <!-- Tabs -->
        <div class="border-b border-gray-200/50 dark:border-gray-700/50 px-8">
          <nav class="flex -mb-px space-x-4">
            <button
              class="tab-button active px-6 py-3 text-blue-600 dark:text-blue-400 border-b-2 border-blue-600 dark:border-blue-400 font-medium text-base transition-colors duration-200"
              data-tab="active"
            >
              Active Subdomains
              <span
                class="ml-2 bg-green-100 dark:bg-green-900/50 text-green-800 dark:text-green-400 px-2 py-1 rounded-full text-sm"
              >
                {{
                subdomains|selectattr('status','equalto','Active')|list|length
                }}
              </span>
            </button>
            <button
              class="tab-button px-6 py-3 text-gray-500 dark:text-gray-400 hover:text-gray-700 dark:hover:text-gray-300 hover:border-gray-300 dark:hover:border-gray-600 font-medium text-base transition-colors duration-200"
              data-tab="inactive"
            >
              Inactive Subdomains
              <span
                class="ml-2 bg-gray-100 dark:bg-gray-800 text-gray-600 dark:text-gray-400 px-2 py-1 rounded-full text-sm"
              >
                {{
                subdomains|rejectattr('status','equalto','Active')|list|length
                }}
              </span>
            </button>
          </nav>
        </div>
        <!-- Tab Content -->
        <div class="p-8">
          <div id="active" class="tab-content">
            {% set active_subdomains =
            subdomains|selectattr('status','equalto','Active')|list %} {% if
            active_subdomains %}
            <div class="overflow-x-auto">
              <table class="min-w-full table-auto">
                <thead
                  class="border-b border-gray-200/50 dark:border-gray-700/50"
                >
                  <tr class="bg-gray-50/30 dark:bg-gray-700/20">
                    <th
                      class="px-4 py-3 text-left text-sm font-semibold text-gray-500 dark:text-gray-400 uppercase tracking-wider"
                    >
                      Subdomain
                    </th>
                    <th
                      class="px-4 py-3 text-left text-sm font-semibold text-gray-500 dark:text-gray-400 uppercase tracking-wider"
                    >
                      IP Address
                    </th>
                    <th
                      class="px-4 py-3 text-left text-sm font-semibold text-gray-500 dark:text-gray-400 uppercase tracking-wider"
                    >
                      Status
                    </th>
                  </tr>
                </thead>
                <tbody
                  class="divide-y divide-gray-200/50 dark:divide-gray-700/50"
                >
                  {% for sub in active_subdomains %}
                  <tr
                    class="hover:bg-gray-50/70 dark:hover:bg-gray-700/40 transition-colors duration-150"
                  >
                    <td
                      class="px-4 py-3 font-medium text-gray-800 dark:text-gray-300 text-base"
                    >
                      {{ sub.subdomain }}
                    </td>
                    <td
                      class="px-4 py-3 text-gray-600 dark:text-gray-400 font-mono text-base"
                    >
                      {{ sub.ip }}
                    </td>
                    <td class="px-4 py-3">
                      <span
                        class="px-3 py-1 text-base rounded-full font-medium bg-green-100 dark:bg-green-900/50 text-green-800 dark:text-green-400"
                      >
                        {{ sub.status }}
                      </span>
                    </td>
                  </tr>
                  {% endfor %}
                </tbody>
              </table>
            </div>
            {% else %}
            <div class="text-center py-8">
              <svg
                class="w-16 h-16 text-gray-400 dark:text-gray-600 mx-auto mb-4"
                fill="none"
                stroke="currentColor"
                viewBox="0 0 24 24"
              >
                <path
                  stroke-linecap="round"
                  stroke-linejoin="round"
                  stroke-width="2"
                  d="M19 11H5m14 0a2 2 0 012 2v6a2 2 0 01-2 2H5a2 2 0 01-2-2v-6a2 2 0 012-2m14 0V9a2 2 0 00-2-2M5 11V9a2 2 0 012-2m0 0V5a2 2 0 012-2h6a2 2 0 012 2v2M7 7h10"
                ></path>
              </svg>
              <p class="text-lg font-semibold text-gray-600 dark:text-gray-400">
                No active subdomains found
              </p>
              <p class="text-gray-500 dark:text-gray-500 mt-1">
                All subdomains are inactive or none found.
              </p>
            </div>
            {% endif %}
          </div>
          <div id="inactive" class="tab-content hidden">
            {% set inactive_subdomains =
            subdomains|rejectattr('status','equalto','Active')|list %} {% if
            inactive_subdomains %}
            <div class="overflow-x-auto">
              <table class="min-w-full table-auto">
                <thead
                  class="border-b border-gray-200/50 dark:border-gray-700/50"
                >
                  <tr class="bg-gray-50/30 dark:bg-gray-700/20">
                    <th
                      class="px-4 py-3 text-left text-sm font-semibold text-gray-500 dark:text-gray-400 uppercase tracking-wider"
                    >
                      Subdomain
                    </th>
                    <th
                      class="px-4 py-3 text-left text-sm font-semibold text-gray-500 dark:text-gray-400 uppercase tracking-wider"
                    >
                      IP Address
                    </th>
                    <th
                      class="px-4 py-3 text-left text-sm font-semibold text-gray-500 dark:text-gray-400 uppercase tracking-wider"
                    >
                      Status
                    </th>
                  </tr>
                </thead>
                <tbody
                  class="divide-y divide-gray-200/50 dark:divide-gray-700/50"
                >
                  {% for sub in inactive_subdomains %}
                  <tr
                    class="hover:bg-gray-50/70 dark:hover:bg-gray-700/40 transition-colors duration-150"
                  >
                    <td
                      class="px-4 py-3 font-medium text-gray-800 dark:text-gray-300 text-base"
                    >
                      {{ sub.subdomain }}
                    </td>
                    <td
                      class="px-4 py-3 text-gray-600 dark:text-gray-400 font-mono text-base"
                    >
                      {{ sub.ip }}
                    </td>
                    <td class="px-4 py-3">
                      <span
                        class="px-3 py-1 text-base rounded-full font-medium bg-gray-100 dark:bg-gray-900/50 text-gray-800 dark:text-gray-400"
                      >
                        {{ sub.status }}
                      </span>
                    </td>
                  </tr>
                  {% endfor %}
                </tbody>
              </table>
            </div>
            {% else %}
            <div class="text-center py-8">
              <svg
                class="w-16 h-16 text-gray-400 dark:text-gray-600 mx-auto mb-4"
                fill="none"
                stroke="currentColor"
                viewBox="0 0 24 24"
              >
                <path
                  stroke-linecap="round"
                  stroke-linejoin="round"
                  stroke-width="2"
                  d="M9.172 16.172a4 4 0 015.656 0M9 12h6m-6 4h6m2 5H7a2 2 0 01-2-2V5a2 2 0 012-2h5.586a1 1 0 01.707.293l5.414 5.414a1 1 0 01.293.707V19a2 2 0 01-2 2z"
                ></path>
              </svg>
              <p class="text-lg font-semibold text-gray-600 dark:text-gray-400">
                No inactive subdomains found
              </p>
              <p class="text-gray-500 dark:text-gray-500 mt-1">
                All subdomains are active or none found.
              </p>
            </div>
            {% endif %}
          </div>
        </div>
      </div>

      <!-- Navigation Buttons -->
      <div class="flex flex-wrap gap-4 justify-center animate-slide-up">
        {% if batch_id %}
        <a
          href="/batch_results/{{ batch_id }}"
          class="bg-gradient-to-r from-blue-600 to-indigo-600 hover:from-blue-700 hover:to-indigo-700 text-white py-3 px-6 rounded-xl font-semibold text-base transition-all duration-300 hover:scale-105 shadow-lg hover:shadow-xl inline-flex items-center"
        >
          <svg
            class="w-5 h-5 mr-2"
            fill="none"
            stroke="currentColor"
            viewBox="0 0 24 24"
          >
            <path
              stroke-linecap="round"
              stroke-linejoin="round"
              stroke-width="2"
              d="M10 19l-7-7m0 0l7-7m-7 7h18"
            ></path>
          </svg>
          Back to Batch Results
        </a>
        <a
          href="/darkweb"
          class="bg-gradient-to-r from-red-600 to-rose-600 hover:from-red-700 hover:to-rose-700 text-white py-3 px-6 rounded-xl font-semibold text-base transition-all duration-300 hover:scale-105 shadow-lg hover:shadow-xl inline-flex items-center"
        >
          <svg
            class="w-5 h-5 mr-2"
            fill="none"
            stroke="currentColor"
            viewBox="0 0 24 24"
          >
            <path
              stroke-linecap="round"
              stroke-linejoin="round"
              stroke-width="2"
              d="M12 9v2m0 4h.01m-6.938 4h13.856c1.54 0 2.502-1.667 1.732-2.5L13.732 4c-.77-.833-1.964-.833-2.732 0L3.732 16.5c-.77.833.192 2.5 1.732 2.5z"
            ></path>
          </svg>
          Dark Web Info
        </a>
        {% else %}
        <a
          href="/"
          class="bg-gradient-to-r from-blue-600 to-indigo-600 hover:from-blue-700 hover:to-indigo-700 text-white py-3 px-6 rounded-xl font-semibold text-base transition-all duration-300 hover:scale-105 shadow-lg hover:shadow-xl inline-flex items-center"
        >
          <svg
            class="w-5 h-5 mr-2"
            fill="none"
            stroke="currentColor"
            viewBox="0 0 24 24"
          >
            <path
              stroke-linecap="round"
              stroke-linejoin="round"
              stroke-width="2"
              d="M10 19l-7-7m0 0l7-7m-7 7h18"
            ></path>
          </svg>
          Back to Scanner
        </a>
        <form
          action="/darkweb"
          method="POST"
          class="inline-block"
          target="_blank"
        >
          <input type="hidden" name="domain" value="{{ domain }}" />
          <button
            type="submit"
            class="bg-gradient-to-r from-red-600 to-rose-600 hover:from-red-700 hover:to-rose-700 text-white py-3 px-6 rounded-xl font-semibold text-base transition-all duration-300 hover:scale-105 shadow-lg hover:shadow-xl inline-flex items-center"
          >
            <svg
              class="w-5 h-5 mr-2"
              fill="none"
              stroke="currentColor"
              viewBox="0 0 24 24"
            >
              <path
                stroke-linecap="round"
                stroke-linejoin="round"
                stroke-width="2"
                d="M12 9v2m0 4h.01m-6.938 4h13.856c1.54 0 2.502-1.667 1.732-2.5L13.732 4c-.77-.833-1.964-.833-2.732 0L3.732 16.5c-.77.833.192 2.5 1.732 2.5z"
              ></path>
            </svg>
            Dark Web Info
          </button>
        </form>
        {% endif %}
      </div>
      {% endif %}
    </div>

    <footer
      class="mt-20 text-center py-12 bg-white/20 dark:bg-gray-900/50 backdrop-blur-sm border-t border-white/20 dark:border-gray-700/50"
    >
      <div class="container mx-auto px-4">
        <div class="flex items-center justify-center mb-4">
          <div
            class="w-8 h-8 bg-gradient-to-r from-blue-600 to-indigo-600 rounded-lg flex items-center justify-center mr-3"
          >
            <svg
              class="w-5 h-5 text-white"
              fill="none"
              stroke="currentColor"
              viewBox="0 0 24 24"
            >
              <path
                stroke-linecap="round"
                stroke-linejoin="round"
                stroke-width="2"
                d="M9 12l2 2 4-4m5.618-4.016A11.955 11.955 0 0112 2.944a11.955 11.955 0 01-8.618 3.04A12.02 12.02 0 003 9c0 5.591 3.824 10.29 9 11.622 5.176-1.332 9-6.03 9-11.622 0-1.042-.133-2.052-.382-3.016z"
              ></path>
            </svg>
          </div>
          <h3 class="text-xl font-bold text-gray-800 dark:text-gray-200">
            EASM Scanner
          </h3>
        </div>
        <p class="text-gray-600 dark:text-gray-400 mb-4">
          External Attack Surface Management Tool
        </p>
        <p class="text-sm text-gray-500 dark:text-gray-500">
          Empowering cybersecurity professionals with advanced domain
          intelligence
        </p>
      </div>
    </footer>

    <script>
      // Dark mode functionality
      const themeToggle = document.getElementById("theme-toggle");
      const html = document.documentElement;

      // Check for saved theme preference or default to light mode
      const savedTheme = localStorage.getItem("theme");
      if (savedTheme) {
        html.classList.toggle("dark", savedTheme === "dark");
      } else if (window.matchMedia("(prefers-color-scheme: dark)").matches) {
        html.classList.add("dark");
      }

      themeToggle.addEventListener("click", () => {
        html.classList.toggle("dark");
        const isDark = html.classList.contains("dark");
        localStorage.setItem("theme", isDark ? "dark" : "light");

        // Add a subtle animation effect
        themeToggle.style.transform = "scale(0.95)";
        setTimeout(() => {
          themeToggle.style.transform = "scale(1)";
        }, 150);
      });

      // Tab functionality
      $(document).ready(function () {
        $(".tab-button").click(function () {
          // Remove active class from all buttons
          $(".tab-button")
            .removeClass(
              "active text-blue-600 dark:text-blue-400 border-blue-600 dark:border-blue-400"
            )
            .addClass("text-gray-500 dark:text-gray-400");
          // Add active class to clicked button
          $(this)
            .addClass(
              "active text-blue-600 dark:text-blue-400 border-blue-600 dark:border-blue-400"
            )
            .removeClass("text-gray-500 dark:text-gray-400");

          // Hide all tab content
          $(".tab-content").addClass("hidden");
          // Show selected tab content
          $("#" + $(this).data("tab")).removeClass("hidden");
        });
      });

      // Timer functionality
      let startTime = new Date();
      let timerInterval;

      function updateTimer() {
        const now = new Date();
        const diff = now - startTime;
        const minutes = Math.floor(diff / 60000);
        const seconds = Math.floor((diff % 60000) / 1000);
        const timerElement = document.getElementById("scan-timer");
        if (timerElement) {
          timerElement.textContent = `${minutes
            .toString()
            .padStart(2, "0")}:${seconds.toString().padStart(2, "0")}`;
        }
      }

      // Start the timer when the page loads
      timerInterval = setInterval(updateTimer, 1000);

      // Hide loading overlay when scan is complete
      window.addEventListener("load", function () {
        const loadingOverlay = document.getElementById("loading-overlay");
        if (loadingOverlay) {
          loadingOverlay.style.display = "none";
          clearInterval(timerInterval);
        }
      }); // Add smooth animations
      document.addEventListener("DOMContentLoaded", function () {
        const elements = document.querySelectorAll(".animate-slide-up");
        elements.forEach((el, index) => {
          el.style.animationDelay = `${index * 0.1}s`;
        });
      });
    </script>

    <!-- Enhanced Footer -->
    <footer
      class="mt-20 text-center py-12 bg-white/20 dark:bg-gray-900/50 backdrop-blur-sm border-t border-white/20 dark:border-gray-700/50"
    >
      <div class="container mx-auto px-4">
        <div class="flex items-center justify-center mb-4">
          <div
            class="w-8 h-8 bg-gradient-to-r from-blue-600 to-indigo-600 rounded-lg flex items-center justify-center mr-3"
          >
            <svg
              class="w-5 h-5 text-white"
              fill="none"
              stroke="currentColor"
              viewBox="0 0 24 24"
            >
              <path
                stroke-linecap="round"
                stroke-linejoin="round"
                stroke-width="2"
                d="M9 12l2 2 4-4m5.618-4.016A11.955 11.955 0 0112 2.944a11.955 11.955 0 01-8.618 3.04A12.02 12.02 0 003 9c0 5.591 3.824 10.29 9 11.622 5.176-1.332 9-6.03 9-11.622 0-1.042-.133-2.052-.382-3.016z"
              ></path>
            </svg>
          </div>
          <h3 class="text-xl font-bold text-gray-800 dark:text-gray-200">
            EASM Scanner
          </h3>
        </div>
        <p class="text-gray-600 dark:text-gray-400 mb-4">
          External Attack Surface Management Tool
        </p>
        <p class="text-sm text-gray-500 dark:text-gray-500">
          Empowering cybersecurity professionals with advanced domain
          intelligence
        </p>
      </div>
    </footer>
  </body>
</html><|MERGE_RESOLUTION|>--- conflicted
+++ resolved
@@ -1,17 +1,10 @@
 {# templates/results.html #}
 <!DOCTYPE html>
 <html lang="en">
-<<<<<<< HEAD
 <head>
     <meta charset="UTF-8">
     <meta name="viewport" content="width=device-width, initial-scale=1.0">
-    <title>Domain Analysis Results - EASM Scanner</title>
-=======
-  <head>
-    <meta charset="UTF-8" />
-    <meta name="viewport" content="width=device-width, initial-scale=1.0" />
     <title>Domain Analysis Results</title>
->>>>>>> e5aabcc1
     <script src="https://cdn.tailwindcss.com"></script>
     <script src="https://code.jquery.com/jquery-3.6.0.min.js"></script>
     <script>
@@ -134,106 +127,6 @@
         </p>
       </div>
 
-      {% if error %}
-      <div
-        class="bg-red-50/70 dark:bg-red-900/20 backdrop-blur-sm rounded-2xl shadow-xl p-6 border border-red-200/50 dark:border-red-800/50 mb-8 animate-slide-up"
-      >
-        <div class="flex items-center">
-          <svg
-            class="w-6 h-6 text-red-600 dark:text-red-400 mr-3"
-            fill="none"
-            stroke="currentColor"
-            viewBox="0 0 24 24"
-          >
-            <path
-              stroke-linecap="round"
-              stroke-linejoin="round"
-              stroke-width="2"
-              d="M12 8v4m0 4h.01M21 12a9 9 0 11-18 0 9 9 0 0118 0z"
-            ></path>
-          </svg>
-          <div>
-            <p class="font-bold text-red-800 dark:text-red-300 text-lg">
-              Error
-            </p>
-            <p class="text-red-700 dark:text-red-400 text-base">{{ error }}</p>
-          </div>
-        </div>
-      </div>
-      {% else %}
-      <!-- Action Buttons -->
-      <div class="mb-8 flex flex-wrap gap-4 justify-center animate-slide-up">
-        {% if batch_id %}
-        <a
-          href="{{ url_for('batch_scan.download_batch_file', batch_id=batch_id, filename=csv_file) }}"
-          class="bg-gradient-to-r from-green-600 to-emerald-600 hover:from-green-700 hover:to-emerald-700 text-white py-3 px-6 rounded-xl font-semibold text-base transition-all duration-300 hover:scale-105 shadow-lg hover:shadow-xl inline-flex items-center"
-        >
-          <svg
-            class="w-5 h-5 mr-2"
-            fill="none"
-            stroke="currentColor"
-            viewBox="0 0 24 24"
-          >
-            <path
-              stroke-linecap="round"
-              stroke-linejoin="round"
-              stroke-width="2"
-              d="M12 10v6m0 0l-3-3m3 3l3-3m2 8H7a2 2 0 01-2-2V5a2 2 0 012-2h5.586a1 1 0 01.707.293l5.414 5.414a1 1 0 01.293.707V19a2 2 0 01-2 2z"
-            ></path>
-          </svg>
-          Download CSV Report
-        </a>
-        {% else %}
-        <a
-          href="{{ url_for('single_scan.download_batch_file', filename=csv_file) }}"
-          class="bg-gradient-to-r from-green-600 to-emerald-600 hover:from-green-700 hover:to-emerald-700 text-white py-3 px-6 rounded-xl font-semibold text-base transition-all duration-300 hover:scale-105 shadow-lg hover:shadow-xl inline-flex items-center"
-        >
-          <svg
-            class="w-5 h-5 mr-2"
-            fill="none"
-            stroke="currentColor"
-            viewBox="0 0 24 24"
-          >
-            <path
-              stroke-linecap="round"
-              stroke-linejoin="round"
-              stroke-width="2"
-              d="M12 10v6m0 0l-3-3m3 3l3-3m2 8H7a2 2 0 01-2-2V5a2 2 0 012-2h5.586a1 1 0 01.707.293l5.414 5.414a1 1 0 01.293.707V19a2 2 0 01-2 2z"
-            ></path>
-          </svg>
-          Download CSV Report
-        </a>
-        {% endif %}
-      </div>
-
-      <!-- DNS Records Section -->
-      <div
-        class="bg-white/70 dark:bg-gray-800/70 backdrop-blur-sm rounded-3xl shadow-xl p-8 border border-white/20 dark:border-gray-700/50 mb-8 animate-slide-up"
-      >
-        <div class="flex items-center mb-6">
-          <div
-            class="w-12 h-12 bg-gradient-to-r from-purple-600 to-pink-600 rounded-2xl flex items-center justify-center mr-4"
-          >
-            <svg
-              class="w-6 h-6 text-white"
-              fill="none"
-              stroke="currentColor"
-              viewBox="0 0 24 24"
-            >
-              <path
-                stroke-linecap="round"
-                stroke-linejoin="round"
-                stroke-width="2"
-                d="M5 12h14M5 12a2 2 0 01-2-2V6a2 2 0 012-2h14a2 2 0 012 2v4a2 2 0 01-2 2M5 12a2 2 0 00-2 2v4a2 2 0 002 2h14a2 2 0 002-2v-4a2 2 0 00-2-2"
-              ></path>
-            </svg>
-          </div>
-          <h2 class="text-3xl font-bold text-gray-800 dark:text-gray-200">
-            DNS Records
-          </h2>
-        </div>
-
-<<<<<<< HEAD
         {% if error %}
             <div class="bg-red-50/70 dark:bg-red-900/20 backdrop-blur-sm rounded-2xl shadow-xl p-6 border border-red-200/50 dark:border-red-800/50 mb-8 animate-slide-up">
                 <div class="flex items-center">
@@ -246,7 +139,8 @@
                     </div>
                 </div>
             </div>
-        {% else %}            <!-- Action Buttons -->
+        {% else %}
+            <!-- Action Buttons -->
             <div class="mb-8 flex flex-wrap gap-4 justify-center animate-slide-up">
                 {% if batch_id %}
                     <a href="{{ url_for('batch_scan.download_batch_file', batch_id=batch_id, filename=csv_file) }}" class="bg-gradient-to-r from-green-600 to-emerald-600 hover:from-green-700 hover:to-emerald-700 text-white py-3 px-6 rounded-xl font-semibold text-base transition-all duration-300 hover:scale-105 shadow-lg hover:shadow-xl inline-flex items-center">
@@ -256,14 +150,42 @@
                         Download CSV Report
                     </a>
                 {% else %}
-                    <a href="{{ url_for('single_scan.download_scan_results', domain=domain) }}" class="bg-gradient-to-r from-green-600 to-emerald-600 hover:from-green-700 hover:to-emerald-700 text-white py-3 px-6 rounded-xl font-semibold text-base transition-all duration-300 hover:scale-105 shadow-lg hover:shadow-xl inline-flex items-center">
+                    <a href="{{ url_for('single_scan.download_batch_file', filename=csv_file) }}" class="bg-gradient-to-r from-green-600 to-emerald-600 hover:from-green-700 hover:to-emerald-700 text-white py-3 px-6 rounded-xl font-semibold text-base transition-all duration-300 hover:scale-105 shadow-lg hover:shadow-xl inline-flex items-center">
                         <svg class="w-5 h-5 mr-2" fill="none" stroke="currentColor" viewBox="0 0 24 24">
                             <path stroke-linecap="round" stroke-linejoin="round" stroke-width="2" d="M12 10v6m0 0l-3-3m3 3l3-3m2 8H7a2 2 0 01-2-2V5a2 2 0 012-2h5.586a1 1 0 01.707.293l5.414 5.414a1 1 0 01.293.707V19a2 2 0 01-2 2z"></path>
                         </svg>
                         Download CSV Report
                     </a>
                 {% endif %}
-=======
+            </div>
+
+      <!-- DNS Records Section -->
+      <div
+        class="bg-white/70 dark:bg-gray-800/70 backdrop-blur-sm rounded-3xl shadow-xl p-8 border border-white/20 dark:border-gray-700/50 mb-8 animate-slide-up"
+      >
+        <div class="flex items-center mb-6">
+          <div
+            class="w-12 h-12 bg-gradient-to-r from-purple-600 to-pink-600 rounded-2xl flex items-center justify-center mr-4"
+          >
+            <svg
+              class="w-6 h-6 text-white"
+              fill="none"
+              stroke="currentColor"
+              viewBox="0 0 24 24"
+            >
+              <path
+                stroke-linecap="round"
+                stroke-linejoin="round"
+                stroke-width="2"
+                d="M5 12h14M5 12a2 2 0 01-2-2V6a2 2 0 012-2h14a2 2 0 012 2v4a2 2 0 01-2 2M5 12a2 2 0 00-2 2v4a2 2 0 002 2h14a2 2 0 002-2v-4a2 2 0 00-2-2"
+              ></path>
+            </svg>
+          </div>
+          <h2 class="text-3xl font-bold text-gray-800 dark:text-gray-200">
+            DNS Records
+          </h2>
+        </div>
+
         <div class="grid grid-cols-1 md:grid-cols-2 gap-6">
           {% for record_type, records in dns_info.items() %}
           <div
@@ -349,7 +271,6 @@
               class="text-gray-600 dark:text-gray-400 font-mono text-base bg-white/60 dark:bg-gray-800/60 p-4 rounded-xl"
             >
               {{ ssl_info.issuer }}
->>>>>>> e5aabcc1
             </div>
           </div>
           <div class="bg-gray-50/50 dark:bg-gray-700/30 rounded-2xl p-6">
